<ListAccordion
  data-test-job-summary
  @source={{array this.job}}
  @key="id"
  @startExpanded={{this.isExpanded}}
  @onToggle={{action this.persist}} as |a|
>
  <a.head @buttonLabel={{if a.isOpen "collapse" "expand"}}>
    <div class="columns">
      <div class="column is-minimum nowrap">
        {{#if a.item.hasChildren}}
          Children Status
          <span class="badge {{if a.isOpen "is-white" "is-light"}}">
            {{a.item.summary.totalChildren}}
          </span>
        {{else}}
          Allocation Status
          <span class="badge {{if a.isOpen "is-white" "is-light"}}">
            {{a.item.summary.totalAllocs}}
          </span>
        {{/if}}
      </div>
      {{#unless a.isOpen}}
        <div class="column">
          <div class="inline-chart bumper-left">
            {{#if a.item.hasChildren}}
              {{#if (gt a.item.totalChildren 0)}}
                <ChildrenStatusBar @job={{a.item}} @isNarrow={{true}} />
              {{else}}
                <em class="is-faded">
                  No Children
                </em>
              {{/if}}
            {{else}}
              <AllocationStatusBar @allocationContainer={{a.item}} @isNarrow={{true}} />
            {{/if}}
          </div>
        </div>
      {{/unless}}
    </div>
  </a.head>
  <a.body>
    {{#component
      (if a.item.hasChildren "children-status-bar" "allocation-status-bar")
      allocationContainer=a.item.summary
      job=a.item.summary
<<<<<<< HEAD
=======
      onSliceClick=this.onSliceClick
>>>>>>> 20bbdba0
      class="split-view" as |chart|
    }}
      <ol data-test-legend class="legend">
        {{#each chart.data as |datum index|}}
          <li
            class="{{datum.className}}

              {{if (eq datum.label chart.activeDatum.label) "is-active"}}

              {{if (eq datum.value 0) "is-empty"}}"
          >
            <JobPage::Parts::SummaryLegendItem @datum={{datum}} @index={{index}} />
          </li>
        {{/each}}
      </ol>
    {{/component}}
  </a.body>
</ListAccordion><|MERGE_RESOLUTION|>--- conflicted
+++ resolved
@@ -44,10 +44,7 @@
       (if a.item.hasChildren "children-status-bar" "allocation-status-bar")
       allocationContainer=a.item.summary
       job=a.item.summary
-<<<<<<< HEAD
-=======
       onSliceClick=this.onSliceClick
->>>>>>> 20bbdba0
       class="split-view" as |chart|
     }}
       <ol data-test-legend class="legend">
